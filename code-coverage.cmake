--- conflicted
+++ resolved
@@ -736,10 +736,7 @@
         ccov-all
         COMMAND
         DEPENDS ccov-preprocessing ccov-all-processing ccov-all-capture ccov-all-html)
-<<<<<<< HEAD
-=======
-
->>>>>>> 6291619a
+
     endif()
   endif()
 endfunction()